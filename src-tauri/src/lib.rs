// src-tauri/src/main.rs
// Learn more about Tauri commands at https://tauri.app/develop/calling-rust/

use tauri::Manager;

// Import our modules
mod transparency;
mod window_manager;
mod eye_tracking;
mod speech;
mod ollama;
mod screenshot;
mod file_handler;
mod data_store;
mod audio_loopback; // New audio loopback module
mod system_prompts; // System prompts module
mod system_info; // System information module
mod rag_system; // RAG document system module
mod rag_commands; // RAG command handlers
mod simple_embedding_service; // Simple embedding service
mod search_service; // Tantivy search service
mod chunking_service; // Enhanced text chunking service
mod enhanced_rag_system; // Enhanced RAG system
mod enhanced_rag_commands; // Enhanced RAG command handlers
mod mcp; // MCP module for multi-command processing

// Re-export the commands from modules
use transparency::{set_window_transparency, emergency_restore_window, toggle_transparency};
use window_manager::{
    move_window_to_position, get_window_position, get_window_size, get_screen_size,
    get_virtual_desktop_size, get_monitor_layout, set_window_bounds
};
use eye_tracking::{
    start_ml_eye_tracking, stop_ml_eye_tracking, get_ml_gaze_data, calibrate_ml_eye_tracking,
    get_ml_tracking_stats, pause_ml_tracking, resume_ml_tracking, detect_window_drag
};
use speech::{
    initialize_whisper_model, transcribe_audio_base64, transcribe_audio_file,
    check_whisper_model_availability, download_whisper_model, list_available_models
};
use ollama::{
    get_ollama_models, get_ollama_status, pull_ollama_model, delete_ollama_model,
    generate_ollama_response, generate_ollama_response_stream, get_ollama_model_info,
    generate_enteract_agent_response, generate_vision_analysis, generate_deep_research,
    generate_conversational_ai, generate_coding_agent_response, cancel_ai_response,
    get_gpu_acceleration_status,

    // MCP enhanced commands
    generate_mcp_enabled_response, create_mcp_session_for_ai, get_mcp_session_for_ai
};
use screenshot::{capture_screenshot, capture_screenshot_area};
use file_handler::{
    upload_file_base64, validate_file_upload, get_file_upload_config,
    process_clipboard_image, cleanup_temp_files
};
use data_store::{
    save_chat_sessions, load_chat_sessions, save_conversations, load_conversations, 
    delete_conversation, clear_all_conversations, restore_from_backup, list_backups,
    save_conversation_message, batch_save_conversation_messages, 
    update_conversation_message, delete_conversation_message, ping_backend,
    save_conversation_insight, get_conversation_insights
};

// Import new audio loopback commands
use audio_loopback::{
    enumerate_loopback_devices, auto_select_best_device, test_audio_device,
    save_audio_settings, load_audio_settings, save_general_settings, load_general_settings,
    start_audio_loopback_capture, stop_audio_loopback_capture, process_audio_for_transcription
};
use system_info::get_system_info;

// Import RAG commands
use rag_commands::{
    RagSystemState, initialize_rag_system, upload_document, get_all_documents,
    delete_document, search_documents, update_rag_settings, get_rag_settings,
    get_storage_stats, generate_embeddings, clear_embedding_cache
};

// Import Enhanced RAG commands
use enhanced_rag_commands::{
    EnhancedRagSystemState, initialize_enhanced_rag_system, upload_enhanced_document,
    get_all_enhanced_documents, delete_enhanced_document, search_enhanced_documents,
    generate_enhanced_embeddings, clear_enhanced_embedding_cache, update_enhanced_rag_settings,
    get_enhanced_rag_settings, get_enhanced_storage_stats, get_embedding_status,
    validate_enhanced_file_upload, check_document_duplicate, get_document_embedding_status,
    ensure_documents_ready_for_search, generate_embeddings_for_selection
};

// Import MCP commands
use mcp::{
    start_mcp_session, end_mcp_session, get_mcp_session_info, list_mcp_tools,
    execute_mcp_tool, respond_to_mcp_approval, get_mcp_session_logs, 
    list_active_mcp_sessions, create_mcp_session_manager, get_mcp_tool_schema,
    get_mcp_session_status, MCPSessionManager
};

// Import MCP commands
use mcp::{
    start_mcp_session, end_mcp_session, get_mcp_session_info, list_mcp_tools,
    execute_mcp_tool, respond_to_mcp_approval, get_mcp_session_logs, 
    list_active_mcp_sessions, create_mcp_session_manager, get_mcp_tool_schema,
    get_mcp_session_status, create_execution_plan, approve_execution_plan,
    execute_approved_plan, MCPSessionManager
};

#[tauri::command]
fn greet(name: &str) -> String {
    format!("Hello, {}! You've been greeted from Rust!", name)
}

#[cfg_attr(mobile, tauri::mobile_entry_point)]
pub fn run() {
    tauri::Builder::default()
        .plugin(tauri_plugin_opener::init())
        .manage(RagSystemState(std::sync::Arc::new(std::sync::Mutex::new(None))))
        .manage(EnhancedRagSystemState(std::sync::Arc::new(std::sync::Mutex::new(None))))
        .setup(|app| {
            // Setup emergency global hotkey for transparency restore
            #[cfg(desktop)]
            {
                // Register global hotkey for emergency restore (Ctrl+Shift+Esc)
                // This ensures users can always regain control
                let _handle = app.handle().clone();
                
                // Note: Global hotkey registration would require additional dependencies
                // For now, we'll rely on window-level keyboard shortcuts
            }
            
            // Audio loopback functionality is initialized on-demand
            
            // Enhanced RAG system will be initialized on-demand from frontend
            
            // Keep legacy RAG system for compatibility
            let app_handle_legacy = app.handle().clone();
            let rag_state = app.state::<RagSystemState>().inner().clone();
            tauri::async_runtime::spawn(async move {
                if let Ok(mut state_guard) = rag_state.0.lock() {
                    match crate::rag_system::RagSystem::new(&app_handle_legacy) {
                        Ok(system) => {
                            *state_guard = Some(system);
                            println!("Legacy RAG system initialized successfully");
                        }
                        Err(e) => {
                            eprintln!("Failed to initialize legacy RAG system: {}", e);
                        }
                    }
                }
            });

            // Initialize MCP session manager
            let mcp_sessions = create_mcp_session_manager();
            app.manage(mcp_sessions);
            
            Ok(())
        })
        .invoke_handler(tauri::generate_handler![
            // Existing commands
            greet,
            
            // Window management
            set_window_transparency,
            emergency_restore_window,
            toggle_transparency,
            move_window_to_position,
            get_window_position,
            get_window_size,
            get_screen_size,
            get_virtual_desktop_size,
            get_monitor_layout,
            set_window_bounds,
            
            // Eye tracking
            start_ml_eye_tracking,
            stop_ml_eye_tracking,
            get_ml_gaze_data,
            calibrate_ml_eye_tracking,
            get_ml_tracking_stats,
            pause_ml_tracking,
            resume_ml_tracking,
            detect_window_drag,
            
            // Speech transcription
            initialize_whisper_model,
            transcribe_audio_base64,
            transcribe_audio_file,
            check_whisper_model_availability,
            download_whisper_model,
            list_available_models,
            
            // Ollama AI
            get_ollama_models,
            get_ollama_status,
            pull_ollama_model,
            delete_ollama_model,
            generate_ollama_response,
            generate_ollama_response_stream,
            get_ollama_model_info,
            generate_enteract_agent_response,
            generate_vision_analysis,
            generate_deep_research,
            generate_conversational_ai,
            generate_coding_agent_response,
            cancel_ai_response,
            get_gpu_acceleration_status,
            
            // Screenshot
            capture_screenshot,
            capture_screenshot_area,
            
            // File handling
            upload_file_base64,
            validate_file_upload,
            get_file_upload_config,
            process_clipboard_image,
            cleanup_temp_files,
            
            // Data storage
            save_chat_sessions,
            load_chat_sessions,
            save_conversations,
            load_conversations,
            delete_conversation,
            clear_all_conversations,
            restore_from_backup,
            list_backups,
            
            // NEW: Audio loopback commands
            enumerate_loopback_devices,
            auto_select_best_device,
            test_audio_device,
            save_audio_settings,
            load_audio_settings,
            save_general_settings,
            load_general_settings,
            start_audio_loopback_capture,
            stop_audio_loopback_capture,
            process_audio_for_transcription,
            
            // System info
            get_system_info,
            
            // Message-level persistence
            save_conversation_message,
            batch_save_conversation_messages,
            update_conversation_message,
            delete_conversation_message,
            ping_backend,
            
            // Conversation insights
            save_conversation_insight,
            get_conversation_insights,
            
            // RAG system commands (legacy)
            initialize_rag_system,
            upload_document,
            get_all_documents,
            delete_document,
            search_documents,
            update_rag_settings,
            get_rag_settings,
            get_storage_stats,
            generate_embeddings,
            clear_embedding_cache,
            
            // Enhanced RAG system commands
            initialize_enhanced_rag_system,
            upload_enhanced_document,
            get_all_enhanced_documents,
            delete_enhanced_document,
            search_enhanced_documents,
            generate_enhanced_embeddings,
            clear_enhanced_embedding_cache,
            update_enhanced_rag_settings,
            get_enhanced_rag_settings,
            get_enhanced_storage_stats,
            get_embedding_status,
            validate_enhanced_file_upload,
<<<<<<< HEAD
            check_document_duplicate,
            get_document_embedding_status,
            ensure_documents_ready_for_search,
            generate_embeddings_for_selection,
=======
>>>>>>> 303fe108

            // MCP commands
            start_mcp_session,
            end_mcp_session,
            get_mcp_session_info,
            list_mcp_tools,
            execute_mcp_tool,
            respond_to_mcp_approval,
            get_mcp_session_logs,
            list_active_mcp_sessions,
            get_mcp_tool_schema,
            get_mcp_session_status,
            
<<<<<<< HEAD
=======
            // LLM-driven MCP commands
            create_execution_plan,
            approve_execution_plan,
            execute_approved_plan,
            
>>>>>>> 303fe108
            // Enhanced AI commands with MCP
            generate_mcp_enabled_response,
            create_mcp_session_for_ai,
            get_mcp_session_for_ai,

        ])
        .run(tauri::generate_context!())
        .expect("error while running tauri application");
}<|MERGE_RESOLUTION|>--- conflicted
+++ resolved
@@ -91,14 +91,6 @@
     start_mcp_session, end_mcp_session, get_mcp_session_info, list_mcp_tools,
     execute_mcp_tool, respond_to_mcp_approval, get_mcp_session_logs, 
     list_active_mcp_sessions, create_mcp_session_manager, get_mcp_tool_schema,
-    get_mcp_session_status, MCPSessionManager
-};
-
-// Import MCP commands
-use mcp::{
-    start_mcp_session, end_mcp_session, get_mcp_session_info, list_mcp_tools,
-    execute_mcp_tool, respond_to_mcp_approval, get_mcp_session_logs, 
-    list_active_mcp_sessions, create_mcp_session_manager, get_mcp_tool_schema,
     get_mcp_session_status, create_execution_plan, approve_execution_plan,
     execute_approved_plan, MCPSessionManager
 };
@@ -275,13 +267,10 @@
             get_enhanced_storage_stats,
             get_embedding_status,
             validate_enhanced_file_upload,
-<<<<<<< HEAD
             check_document_duplicate,
             get_document_embedding_status,
             ensure_documents_ready_for_search,
             generate_embeddings_for_selection,
-=======
->>>>>>> 303fe108
 
             // MCP commands
             start_mcp_session,
@@ -295,14 +284,10 @@
             get_mcp_tool_schema,
             get_mcp_session_status,
             
-<<<<<<< HEAD
-=======
             // LLM-driven MCP commands
             create_execution_plan,
             approve_execution_plan,
             execute_approved_plan,
-            
->>>>>>> 303fe108
             // Enhanced AI commands with MCP
             generate_mcp_enabled_response,
             create_mcp_session_for_ai,
